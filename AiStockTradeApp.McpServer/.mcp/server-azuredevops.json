--- conflicted
+++ resolved
@@ -1,38 +1,33 @@
-{
-  "description": "MCP Server for AI-powered stock trading operations. Provides tools for stock quotes, historical data, analysis, and trading operations through a comprehensive API.",
-  "name": "io.github.emmanuelknafo/AiStockTradeApp",
-  "packages": [
-    {
-      "registry_name": "nuget",
-      "name": "MngEnvMCAP675646.AiStockTradeApp.McpServer",
-      "version": "1.0.0-beta.4",
-      "package_arguments": [],
-      "environment_variables": [
-        {
-          "name": "STOCK_API_BASE_URL",
-          "value": "{stock_api_base_url}",
-          "variables": {
-            "stock_api_base_url": {
-              "description": "Base URL for the Stock Trading API (e.g., http://localhost:5000 or https://your-api.azurewebsites.net)",
-              "is_required": true,
-              "is_secret": false
-            }
-          }
-        }
-      ]
-    }
-  ],
-  "repository": {
-    "url": "https://github.com/emmanuelknafo/AiStockTradeApp",
-    "source": "github"
-  },
-  "version_detail": {
-    "version": "1.0.0-beta.4"
-  },
-  "tags": ["AI", "MCP", "stocks", "trading", "finance", "real-time"]
-<<<<<<< HEAD
-}
-
-=======
-}
->>>>>>> 84c3c046
+{
+  "description": "MCP Server for AI-powered stock trading operations. Provides tools for stock quotes, historical data, analysis, and trading operations through a comprehensive API.",
+  "name": "io.github.emmanuelknafo/AiStockTradeApp",
+  "packages": [
+    {
+      "registry_name": "nuget",
+      "name": "MngEnvMCAP675646.AiStockTradeApp.McpServer",
+      "version": "1.0.0-beta.4",
+      "package_arguments": [],
+      "environment_variables": [
+        {
+          "name": "STOCK_API_BASE_URL",
+          "value": "{stock_api_base_url}",
+          "variables": {
+            "stock_api_base_url": {
+              "description": "Base URL for the Stock Trading API (e.g., http://localhost:5000 or https://your-api.azurewebsites.net)",
+              "is_required": true,
+              "is_secret": false
+            }
+          }
+        }
+      ]
+    }
+  ],
+  "repository": {
+    "url": "https://github.com/emmanuelknafo/AiStockTradeApp",
+    "source": "github"
+  },
+  "version_detail": {
+    "version": "1.0.0-beta.4"
+  },
+  "tags": ["AI", "MCP", "stocks", "trading", "finance", "real-time"]
+}